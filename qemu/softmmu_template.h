--- conflicted
+++ resolved
@@ -183,11 +183,7 @@
 
     // Unicorn: callback on memory read
     if (env->uc->hook_mem_read && READ_ACCESS_TYPE == MMU_DATA_LOAD) {
-<<<<<<< HEAD
-        struct hook_struct *trace = hook_find(env->uc, UC_MEM_READ, addr);
-=======
-        struct hook_struct *trace = hook_find((uch)env->uc, UC_HOOK_MEM_READ, addr);
->>>>>>> 03683a79
+        struct hook_struct *trace = hook_find(env->uc, UC_HOOK_MEM_READ, addr);
         if (trace) {
             ((uc_cb_hookmem_t)trace->callback)(env->uc, UC_MEM_READ,
                     (uint64_t)addr, (int)DATA_SIZE, (int64_t)0, trace->user_data);
@@ -332,11 +328,7 @@
 
     // Unicorn: callback on memory read
     if (env->uc->hook_mem_read && READ_ACCESS_TYPE == MMU_DATA_LOAD) {
-<<<<<<< HEAD
-        struct hook_struct *trace = hook_find(env->uc, UC_MEM_READ, addr);
-=======
-        struct hook_struct *trace = hook_find((uch)env->uc, UC_HOOK_MEM_READ, addr);
->>>>>>> 03683a79
+        struct hook_struct *trace = hook_find(env->uc, UC_HOOK_MEM_READ, addr);
         if (trace) {
             ((uc_cb_hookmem_t)trace->callback)(env->uc, UC_MEM_READ,
                     (uint64_t)addr, (int)DATA_SIZE, (int64_t)0, trace->user_data);
@@ -518,13 +510,8 @@
     MemoryRegion *mr = memory_mapping(uc, addr);
 
     // Unicorn: callback on memory write
-<<<<<<< HEAD
-    if (env->uc->hook_mem_write) {
-        struct hook_struct *trace = hook_find(uc, UC_MEM_WRITE, addr);
-=======
     if (uc->hook_mem_write) {
-        struct hook_struct *trace = hook_find((uch)uc, UC_HOOK_MEM_WRITE, addr);
->>>>>>> 03683a79
+        struct hook_struct *trace = hook_find(uc, UC_HOOK_MEM_WRITE, addr);
         if (trace) {
             ((uc_cb_hookmem_t)trace->callback)(uc, UC_MEM_WRITE,
                     (uint64_t)addr, (int)DATA_SIZE, (int64_t)val, trace->user_data);
@@ -662,11 +649,7 @@
 
     // Unicorn: callback on memory write
     if (uc->hook_mem_write) {
-<<<<<<< HEAD
-        struct hook_struct *trace = hook_find(uc, UC_MEM_WRITE, addr);
-=======
-        struct hook_struct *trace = hook_find((uch)uc, UC_HOOK_MEM_WRITE, addr);
->>>>>>> 03683a79
+        struct hook_struct *trace = hook_find(uc, UC_HOOK_MEM_WRITE, addr);
         if (trace) {
             ((uc_cb_hookmem_t)trace->callback)(uc, UC_MEM_WRITE,
                     (uint64_t)addr, (int)DATA_SIZE, (int64_t)val, trace->user_data);
