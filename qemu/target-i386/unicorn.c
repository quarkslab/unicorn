--- conflicted
+++ resolved
@@ -50,19 +50,13 @@
 
 void x86_reg_reset(struct uc_struct *uc)
 {
-<<<<<<< HEAD
     CPUArchState *env = first_cpu->env_ptr;
-=======
-    struct uc_struct *uc = (struct uc_struct *) handle;
-    CPUArchState *env;
-
-    env = first_cpu->env_ptr;
+
     env->features[FEAT_1_EDX] = CPUID_CX8 | CPUID_CMOV | CPUID_SSE2 | CPUID_FXSR | CPUID_SSE | CPUID_CLFLUSH;
     env->features[FEAT_1_ECX] = CPUID_EXT_SSSE3 | CPUID_EXT_SSE41 | CPUID_EXT_SSE42 | CPUID_EXT_AES;
     env->features[FEAT_8000_0001_EDX] = CPUID_EXT2_3DNOW | CPUID_EXT2_RDTSCP;
     env->features[FEAT_8000_0001_ECX] = CPUID_EXT3_LAHF_LM | CPUID_EXT3_ABM | CPUID_EXT3_SKINIT | CPUID_EXT3_CR8LEG;
     env->features[FEAT_7_0_EBX] = CPUID_7_0_EBX_BMI1 | CPUID_7_0_EBX_BMI2 | CPUID_7_0_EBX_ADX | CPUID_7_0_EBX_SMAP;
->>>>>>> 90fc201f
 
     env->invalid_error = UC_ERR_OK; // no error
     memset(env->regs, 0, sizeof(env->regs));
