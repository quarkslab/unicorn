/* Unicorn Emulator Engine */
/* By Nguyen Anh Quynh <aquynh@gmail.com>, 2015-2017 */
/* This file is released under LGPL2.
   See COPYING.LGPL2 in root directory for more details
*/

#ifndef UNICORN_ENGINE_H
#define UNICORN_ENGINE_H

#ifdef __cplusplus
extern "C" {
#endif

#include "platform.h"
#include <stdarg.h>

#if defined(UNICORN_HAS_OSXKERNEL)
#include <libkern/libkern.h>
#else
#include <stdlib.h>
#include <stdio.h>
#endif

struct uc_struct;
typedef struct uc_struct uc_engine;

typedef size_t uc_hook;

#include "m68k.h"
#include "x86.h"
#include "arm.h"
#include "arm64.h"
#include "mips.h"
#include "sparc.h"
#include "ppc.h"
#include "riscv.h"
#include "s390x.h"

#ifdef __GNUC__
#define DEFAULT_VISIBILITY __attribute__((visibility("default")))
#else
#define DEFAULT_VISIBILITY
#endif

#ifdef _MSC_VER
#pragma warning(disable : 4201)
#pragma warning(disable : 4100)
#ifdef UNICORN_SHARED
#define UNICORN_EXPORT __declspec(dllexport)
#else // defined(UNICORN_STATIC)
#define UNICORN_EXPORT
#endif
#else
#ifdef __GNUC__
#define UNICORN_EXPORT __attribute__((visibility("default")))
#else
#define UNICORN_EXPORT
#endif
#endif

#ifdef __GNUC__
#define UNICORN_DEPRECATED __attribute__((deprecated))
#elif defined(_MSC_VER)
#define UNICORN_DEPRECATED __declspec(deprecated)
#else
#pragma message(                                                               \
    "WARNING: You need to implement UNICORN_DEPRECATED for this compiler")
#define UNICORN_DEPRECATED
#endif

// Unicorn API version
#define UC_API_MAJOR 2
#define UC_API_MINOR 0
#define UC_API_PATCH 0
#define UC_API_EXTRA 5

// Unicorn package version
#define UC_VERSION_MAJOR UC_API_MAJOR
#define UC_VERSION_MINOR UC_API_MINOR
#define UC_VERSION_PATCH UC_API_PATCH
#define UC_VERSION_EXTRA UC_API_EXTRA

/*
  Macro to create combined version which can be compared to
  result of uc_version() API.
*/
#define UC_MAKE_VERSION(major, minor) ((major << 8) + minor)

// Scales to calculate timeout on microsecond unit
// 1 second = 1000,000 microseconds
#define UC_SECOND_SCALE 1000000
// 1 milisecond = 1000 nanoseconds
#define UC_MILISECOND_SCALE 1000

// Architecture type
typedef enum uc_arch {
<<<<<<< HEAD
    UC_ARCH_ARM = 1, // ARM architecture (including Thumb, Thumb-2)
    UC_ARCH_ARM64,   // ARM-64, also called AArch64
    UC_ARCH_MIPS,    // Mips architecture
    UC_ARCH_X86,     // X86 architecture (including x86 & x86-64)
    UC_ARCH_PPC,     // PowerPC architecture
    UC_ARCH_SPARC,   // Sparc architecture
    UC_ARCH_M68K,    // M68K architecture
    UC_ARCH_RISCV,   // RISCV architecture
=======
    UC_ARCH_ARM = 1,    // ARM architecture (including Thumb, Thumb-2)
    UC_ARCH_ARM64,      // ARM-64, also called AArch64
    UC_ARCH_MIPS,       // Mips architecture
    UC_ARCH_X86,        // X86 architecture (including x86 & x86-64)
    UC_ARCH_PPC,        // PowerPC architecture
    UC_ARCH_SPARC,      // Sparc architecture
    UC_ARCH_M68K,       // M68K architecture
    UC_ARCH_RISCV,      // RISCV architecture
    UC_ARCH_S390X,      // S390X architecture
>>>>>>> 64da57ff
    UC_ARCH_MAX,
} uc_arch;

// Mode type
typedef enum uc_mode {
    UC_MODE_LITTLE_ENDIAN = 0,    // little-endian mode (default mode)
    UC_MODE_BIG_ENDIAN = 1 << 30, // big-endian mode

    // arm / arm64
    UC_MODE_ARM = 0,        // ARM mode
    UC_MODE_THUMB = 1 << 4, // THUMB mode (including Thumb-2)
    // Depreciated, use UC_ARM_CPU_* with uc_ctl instead.
    UC_MODE_MCLASS = 1 << 5, // ARM's Cortex-M series.
    UC_MODE_V8 = 1 << 6, // ARMv8 A32 encodings for ARM (currently unsupported)

    // arm (32bit) cpu types
    // Depreciated, use UC_ARM_CPU_* with uc_ctl instead.
    UC_MODE_ARM926 = 1 << 7,  // ARM926 CPU type
    UC_MODE_ARM946 = 1 << 8,  // ARM946 CPU type
    UC_MODE_ARM1176 = 1 << 9, // ARM1176 CPU type

    // mips
    UC_MODE_MICRO = 1 << 4,    // MicroMips mode (currently unsupported)
    UC_MODE_MIPS3 = 1 << 5,    // Mips III ISA (currently unsupported)
    UC_MODE_MIPS32R6 = 1 << 6, // Mips32r6 ISA (currently unsupported)
    UC_MODE_MIPS32 = 1 << 2,   // Mips32 ISA
    UC_MODE_MIPS64 = 1 << 3,   // Mips64 ISA

    // x86 / x64
    UC_MODE_16 = 1 << 1, // 16-bit mode
    UC_MODE_32 = 1 << 2, // 32-bit mode
    UC_MODE_64 = 1 << 3, // 64-bit mode

    // ppc
    UC_MODE_PPC32 = 1 << 2, // 32-bit mode
    UC_MODE_PPC64 = 1 << 3, // 64-bit mode (currently unsupported)
    UC_MODE_QPX =
        1 << 4, // Quad Processing eXtensions mode (currently unsupported)

    // sparc
    UC_MODE_SPARC32 = 1 << 2, // 32-bit mode
    UC_MODE_SPARC64 = 1 << 3, // 64-bit mode
    UC_MODE_V9 = 1 << 4,      // SparcV9 mode (currently unsupported)

    // riscv
    UC_MODE_RISCV32 = 1 << 2, // 32-bit mode
    UC_MODE_RISCV64 = 1 << 3, // 64-bit mode

    // m68k
} uc_mode;

// All type of errors encountered by Unicorn API.
// These are values returned by uc_errno()
typedef enum uc_err {
    UC_ERR_OK = 0,         // No error: everything was fine
    UC_ERR_NOMEM,          // Out-Of-Memory error: uc_open(), uc_emulate()
    UC_ERR_ARCH,           // Unsupported architecture: uc_open()
    UC_ERR_HANDLE,         // Invalid handle
    UC_ERR_MODE,           // Invalid/unsupported mode: uc_open()
    UC_ERR_VERSION,        // Unsupported version (bindings)
    UC_ERR_READ_UNMAPPED,  // Quit emulation due to READ on unmapped memory:
                           // uc_emu_start()
    UC_ERR_WRITE_UNMAPPED, // Quit emulation due to WRITE on unmapped memory:
                           // uc_emu_start()
    UC_ERR_FETCH_UNMAPPED, // Quit emulation due to FETCH on unmapped memory:
                           // uc_emu_start()
    UC_ERR_HOOK,           // Invalid hook type: uc_hook_add()
    UC_ERR_INSN_INVALID,   // Quit emulation due to invalid instruction:
                           // uc_emu_start()
    UC_ERR_MAP,            // Invalid memory mapping: uc_mem_map()
    UC_ERR_WRITE_PROT,     // Quit emulation due to UC_MEM_WRITE_PROT violation:
                           // uc_emu_start()
    UC_ERR_READ_PROT,      // Quit emulation due to UC_MEM_READ_PROT violation:
                           // uc_emu_start()
    UC_ERR_FETCH_PROT,     // Quit emulation due to UC_MEM_FETCH_PROT violation:
                           // uc_emu_start()
    UC_ERR_ARG, // Inavalid argument provided to uc_xxx function (See specific
                // function API)
    UC_ERR_READ_UNALIGNED,  // Unaligned read
    UC_ERR_WRITE_UNALIGNED, // Unaligned write
    UC_ERR_FETCH_UNALIGNED, // Unaligned fetch
    UC_ERR_HOOK_EXIST,      // hook for this event already existed
    UC_ERR_RESOURCE,        // Insufficient resource: uc_emu_start()
    UC_ERR_EXCEPTION,       // Unhandled CPU exception
} uc_err;

/*
  Callback function for tracing code (UC_HOOK_CODE & UC_HOOK_BLOCK)

  @address: address where the code is being executed
  @size: size of machine instruction(s) being executed, or 0 when size is
  unknown
  @user_data: user data passed to tracing APIs.
*/
typedef void (*uc_cb_hookcode_t)(uc_engine *uc, uint64_t address, uint32_t size,
                                 void *user_data);

/*
  Callback function for tracing interrupts (for uc_hook_intr())

  @intno: interrupt number
  @user_data: user data passed to tracing APIs.
*/
typedef void (*uc_cb_hookintr_t)(uc_engine *uc, uint32_t intno,
                                 void *user_data);

/*
  Callback function for tracing invalid instructions

  @user_data: user data passed to tracing APIs.

  @return: return true to continue, or false to stop program (due to invalid
  instruction).
*/
typedef bool (*uc_cb_hookinsn_invalid_t)(uc_engine *uc, void *user_data);

/*
  Callback function for tracing IN instruction of X86

  @port: port number
  @size: data size (1/2/4) to be read from this port
  @user_data: user data passed to tracing APIs.
*/
typedef uint32_t (*uc_cb_insn_in_t)(uc_engine *uc, uint32_t port, int size,
                                    void *user_data);

/*
  Callback function for OUT instruction of X86

  @port: port number
  @size: data size (1/2/4) to be written to this port
  @value: data value to be written to this port
*/
typedef void (*uc_cb_insn_out_t)(uc_engine *uc, uint32_t port, int size,
                                 uint32_t value, void *user_data);

// Represent a TranslationBlock.
typedef struct uc_tb {
    uint64_t pc;
    uint16_t icount;
    uint16_t size;
} uc_tb;

/*
  Callback function for new edges between translation blocks.

  @cur_tb: Current TB which is to be generated.
  @prev_tb: The previous TB.
*/
typedef void (*uc_hook_edge_gen_t)(uc_engine *uc, uc_tb *cur_tb, uc_tb *prev_tb,
                                   void *user_data);

/*
  Callback function for tcg opcodes that fits in two arguments.

  @address: Current pc.
  @arg1: The first argument.
  @arg2: The second argument.
*/
typedef void (*uc_hook_tcg_op_2)(uc_engine *uc, uint64_t address, uint64_t arg1,
                                 uint64_t arg2, uint32_t size, void *user_data);

typedef uc_hook_tcg_op_2 uc_hook_tcg_sub_t;

/*
  Callback function for MMIO read

  @offset: offset to the base address of the IO memory.
  @size: data size to read
  @user_data: user data passed to uc_mmio_map()
*/
typedef uint64_t (*uc_cb_mmio_read_t)(uc_engine *uc, uint64_t offset,
                                      unsigned size, void *user_data);

/*
  Callback function for MMIO write

  @offset: offset to the base address of the IO memory.
  @size: data size to write
  @value: data value to be written
  @user_data: user data passed to uc_mmio_map()
*/
typedef void (*uc_cb_mmio_write_t)(uc_engine *uc, uint64_t offset,
                                   unsigned size, uint64_t value,
                                   void *user_data);

// All type of memory accesses for UC_HOOK_MEM_*
typedef enum uc_mem_type {
    UC_MEM_READ = 16,      // Memory is read from
    UC_MEM_WRITE,          // Memory is written to
    UC_MEM_FETCH,          // Memory is fetched
    UC_MEM_READ_UNMAPPED,  // Unmapped memory is read from
    UC_MEM_WRITE_UNMAPPED, // Unmapped memory is written to
    UC_MEM_FETCH_UNMAPPED, // Unmapped memory is fetched
    UC_MEM_WRITE_PROT,     // Write to write protected, but mapped, memory
    UC_MEM_READ_PROT,      // Read from read protected, but mapped, memory
    UC_MEM_FETCH_PROT,     // Fetch from non-executable, but mapped, memory
    UC_MEM_READ_AFTER,     // Memory is read from (successful access)
} uc_mem_type;

// These are all op codes we support to hook for UC_HOOK_TCG_OP_CODE.
// Be cautious since it may bring much more overhead than UC_HOOK_CODE without
// proper flags.
// TODO: Tracing UC_TCG_OP_CALL should be interesting.
typedef enum uc_tcg_op_code {
    UC_TCG_OP_SUB = 0, // Both sub_i32 and sub_i64
} uc_tcg_op_code;

// These are extra flags to be paired with uc_tcg_op_code which is helpful to
// instrument in some certain cases.
typedef enum uc_tcg_op_flag {
    // Only instrument opcode if it would set cc_dst, i.e. cmp instruction.
    UC_TCG_OP_FLAG_CMP = 1 << 0,
    // Only instrument opcode which is directly translated.
    // i.e. x86 sub/subc -> tcg sub_i32/64
    UC_TCG_OP_FLAG_DIRECT = 1 << 1
} uc_tcg_op_flag;

// All type of hooks for uc_hook_add() API.
typedef enum uc_hook_type {
    // Hook all interrupt/syscall events
    UC_HOOK_INTR = 1 << 0,
    // Hook a particular instruction - only a very small subset of instructions
    // supported here
    UC_HOOK_INSN = 1 << 1,
    // Hook a range of code
    UC_HOOK_CODE = 1 << 2,
    // Hook basic blocks
    UC_HOOK_BLOCK = 1 << 3,
    // Hook for memory read on unmapped memory
    UC_HOOK_MEM_READ_UNMAPPED = 1 << 4,
    // Hook for invalid memory write events
    UC_HOOK_MEM_WRITE_UNMAPPED = 1 << 5,
    // Hook for invalid memory fetch for execution events
    UC_HOOK_MEM_FETCH_UNMAPPED = 1 << 6,
    // Hook for memory read on read-protected memory
    UC_HOOK_MEM_READ_PROT = 1 << 7,
    // Hook for memory write on write-protected memory
    UC_HOOK_MEM_WRITE_PROT = 1 << 8,
    // Hook for memory fetch on non-executable memory
    UC_HOOK_MEM_FETCH_PROT = 1 << 9,
    // Hook memory read events.
    UC_HOOK_MEM_READ = 1 << 10,
    // Hook memory write events.
    UC_HOOK_MEM_WRITE = 1 << 11,
    // Hook memory fetch for execution events
    UC_HOOK_MEM_FETCH = 1 << 12,
    // Hook memory read events, but only successful access.
    // The callback will be triggered after successful read.
    UC_HOOK_MEM_READ_AFTER = 1 << 13,
    // Hook invalid instructions exceptions.
    UC_HOOK_INSN_INVALID = 1 << 14,
    // Hook on new edge generation. Could be useful in program analysis.
    //
    // NOTE: This is different from UC_HOOK_BLOCK in 2 ways:
    //       1. The hook is called before executing code.
    //       2. The hook is only called when generation is triggered.
    UC_HOOK_EDGE_GENERATED = 1 << 15,
    // Hook on specific tcg op code. The usage of this hook is similar to
    // UC_HOOK_INSN.
    UC_HOOK_TCG_OPCODE = 1 << 16,
} uc_hook_type;

// Hook type for all events of unmapped memory access
#define UC_HOOK_MEM_UNMAPPED                                                   \
    (UC_HOOK_MEM_READ_UNMAPPED + UC_HOOK_MEM_WRITE_UNMAPPED +                  \
     UC_HOOK_MEM_FETCH_UNMAPPED)
// Hook type for all events of illegal protected memory access
#define UC_HOOK_MEM_PROT                                                       \
    (UC_HOOK_MEM_READ_PROT + UC_HOOK_MEM_WRITE_PROT + UC_HOOK_MEM_FETCH_PROT)
// Hook type for all events of illegal read memory access
#define UC_HOOK_MEM_READ_INVALID                                               \
    (UC_HOOK_MEM_READ_PROT + UC_HOOK_MEM_READ_UNMAPPED)
// Hook type for all events of illegal write memory access
#define UC_HOOK_MEM_WRITE_INVALID                                              \
    (UC_HOOK_MEM_WRITE_PROT + UC_HOOK_MEM_WRITE_UNMAPPED)
// Hook type for all events of illegal fetch memory access
#define UC_HOOK_MEM_FETCH_INVALID                                              \
    (UC_HOOK_MEM_FETCH_PROT + UC_HOOK_MEM_FETCH_UNMAPPED)
// Hook type for all events of illegal memory access
#define UC_HOOK_MEM_INVALID (UC_HOOK_MEM_UNMAPPED + UC_HOOK_MEM_PROT)
// Hook type for all events of valid memory access
// NOTE: UC_HOOK_MEM_READ is triggered before UC_HOOK_MEM_READ_PROT and
// UC_HOOK_MEM_READ_UNMAPPED, so
//       this hook may technically trigger on some invalid reads.
#define UC_HOOK_MEM_VALID                                                      \
    (UC_HOOK_MEM_READ + UC_HOOK_MEM_WRITE + UC_HOOK_MEM_FETCH)

/*
  Callback function for hooking memory (READ, WRITE & FETCH)

  @type: this memory is being READ, or WRITE
  @address: address where the code is being executed
  @size: size of data being read or written
  @value: value of data being written to memory, or irrelevant if type = READ.
  @user_data: user data passed to tracing APIs
*/
typedef void (*uc_cb_hookmem_t)(uc_engine *uc, uc_mem_type type,
                                uint64_t address, int size, int64_t value,
                                void *user_data);

/*
  Callback function for handling invalid memory access events (UNMAPPED and
    PROT events)

  @type: this memory is being READ, or WRITE
  @address: address where the code is being executed
  @size: size of data being read or written
  @value: value of data being written to memory, or irrelevant if type = READ.
  @user_data: user data passed to tracing APIs

  @return: return true to continue, or false to stop program (due to invalid
  memory). NOTE: returning true to continue execution will only work if the
  accessed memory is made accessible with the correct permissions during the
  hook.

           In the event of a UC_MEM_READ_UNMAPPED or UC_MEM_WRITE_UNMAPPED
  callback, the memory should be uc_mem_map()-ed with the correct permissions,
  and the instruction will then read or write to the address as it was supposed
  to.

           In the event of a UC_MEM_FETCH_UNMAPPED callback, the memory can be
  mapped in as executable, in which case execution will resume from the fetched
  address. The instruction pointer may be written to in order to change where
  execution resumes, but the fetch must succeed if execution is to resume.
*/
typedef bool (*uc_cb_eventmem_t)(uc_engine *uc, uc_mem_type type,
                                 uint64_t address, int size, int64_t value,
                                 void *user_data);

/*
  Memory region mapped by uc_mem_map() and uc_mem_map_ptr()
  Retrieve the list of memory regions with uc_mem_regions()
*/
typedef struct uc_mem_region {
    uint64_t begin; // begin address of the region (inclusive)
    uint64_t end;   // end address of the region (inclusive)
    uint32_t perms; // memory permissions of the region
} uc_mem_region;

// All type of queries for uc_query() API.
typedef enum uc_query_type {
    // Dynamically query current hardware mode.
    UC_QUERY_MODE = 1,
    UC_QUERY_PAGE_SIZE, // query pagesize of engine
    UC_QUERY_ARCH, // query architecture of engine (for ARM to query Thumb mode)
    UC_QUERY_TIMEOUT, // query if emulation stops due to timeout (indicated if
                      // result = True)
} uc_query_type;

// The implementation of uc_ctl is like what Linux ioctl does but slightly
// different.
//
// A uc_control_type passed to uc_ctl is constructed as:
//
//    R/W       NR       Reserved     Type
//  [      ] [      ]  [         ] [       ]
//  31    30 29     26 25       16 15      0
//
//  @R/W: Whether the operation is a read or write access.
//  @NR: Number of arguments.
//  @Reserved: Should be zero, reserved for future extension.
//  @Type: Taken from uc_control_type enum.
//
// See the helper macros below.

// No input and output arguments.
#define UC_CTL_IO_NONE (0)
// Only input arguments for a write operation.
#define UC_CTL_IO_WRITE (1)
// Only output arguments for a read operation.
#define UC_CTL_IO_READ (2)
// The arguments include both input and output arugments.
#define UC_CTL_IO_READ_WRITE (UC_CTL_IO_WRITE | UC_CTL_IO_READ)

#define UC_CTL(type, nr, rw)                                                   \
    (uc_control_type)((type) | ((nr) << 26) | ((rw) << 30))
#define UC_CTL_NONE(type, nr) UC_CTL(type, nr, UC_CTL_IO_NONE)
#define UC_CTL_READ(type, nr) UC_CTL(type, nr, UC_CTL_IO_READ)
#define UC_CTL_WRITE(type, nr) UC_CTL(type, nr, UC_CTL_IO_WRITE)
#define UC_CTL_READ_WRITE(type, nr) UC_CTL(type, nr, UC_CTL_IO_READ_WRITE)

// All type of controls for uc_ctl API.
// The controls are organized in a tree level.
// If a control don't have `Set` or `Get` for @args, it means it's r/o or w/o.
typedef enum uc_control_type {
    // Current mode.
    // Read: @args = (int*)
    UC_CTL_UC_MODE = 0,
    // Curent page size.
    // Write: @args = (uint32_t)
    // Read: @args = (uint32_t*)
    UC_CTL_UC_PAGE_SIZE,
    // Current arch.
    // Read: @args = (int*)
    UC_CTL_UC_ARCH,
    // Current timeout.
    // Read: @args = (uint64_t*)
    UC_CTL_UC_TIMEOUT,
    // Enable multiple exits.
    // Without this control, reading/setting exits won't work.
    // This is for API backward compatibility.
    // Write: @args = (int)
    UC_CTL_UC_USE_EXITS,
    // The number of current exits.
    // Read: @args = (size_t*)
    UC_CTL_UC_EXITS_CNT,
    // Current exits.
    // Write: @args = (uint64_t* exits, size_t len)
    //        @len = UC_CTL_UC_EXITS_CNT
    // Read: @args = (uint64_t* exits, size_t len)
    //       @len = UC_CTL_UC_EXITS_CNT
    UC_CTL_UC_EXITS,

    // Set the cpu model of uc.
    // Note this option can only be set before any Unicorn
    // API is called except for uc_open.
    // Write: @args = (int)
    // Read:  @args = (int*)
    UC_CTL_CPU_MODEL,
    // Request a tb cache at a specific address
    // Read: @args = (uint64_t, uc_tb*)
    UC_CTL_TB_REQUEST_CACHE,
    // Invalidate a tb cache at a specific address
    // Write: @args = (uint64_t, uint64_t)
    UC_CTL_TB_REMOVE_CACHE

} uc_control_type;

/*

Exits Mechanism

In some cases, users may have multiple exits and the @until parameter of
uc_emu_start is not sufficient to control the emulation. The exits mechanism is
designed to solve this problem. Note that using hooks is aslo feasible, but the
exits could be slightly more efficient and easy to implement.

By default, the exits mechanism is disabled to keep backward compatibility. That
is to say, calling uc_ctl_set/get_exits would return an error. Thus, to enable
the exits firstly, call:

  uc_ctl_exits_enable(uc)

After this call, the @until parameter of uc_emu_start would have no effect on
the emulation, so:

  uc_emu_start(uc, 0x1000, 0 ...)
  uc_emu_start(uc, 0x1000, 0x1000 ...)
  uc_emu_start(uc, 0x1000, -1 ...)

The three calls are totally equavelent since the @until is ignored.

To setup the exits, users may call:

  uc_ctl_set/get_exits(uc, exits, len)

For example, with an exits array [0x1000, 0x2000], uc_emu_start would stop at
either 0x1000 and 0x2000. With an exits array [], uc_emu_start won't stop unless
some hooks request a stop.

If users would like to restore the default behavior of @until parameter, users
may call:

  uc_ctl_exits_disable(uc)

After that, all exits setup previously would be cleared and @until parameter
would take effect again.

See sample_ctl.c for a detailed example.

*/
#define uc_ctl_get_mode(uc, mode)                                              \
    uc_ctl(uc, UC_CTL_READ(UC_CTL_UC_MODE, 1), (mode))
#define uc_ctl_get_page_size(uc, ptr)                                          \
    uc_ctl(uc, UC_CTL_READ(UC_CTL_UC_PAGE_SIZE, 1), (ptr))
#define uc_ctl_set_page_size(uc, page_size)                                    \
    uc_ctl(uc, UC_CTL_WRITE(UC_CTL_UC_PAGE_SIZE, 1), (page_size))
#define uc_ctl_get_arch(uc, arch)                                              \
    uc_ctl(uc, UC_CTL_READ(UC_CTL_UC_ARCH, 1), (arch))
#define uc_ctl_get_timeout(uc, ptr)                                            \
    uc_ctl(uc, UC_CTL_READ(UC_CTL_UC_TIMEOUT, 1), (ptr))
#define uc_ctl_exits_enable(uc)                                                \
    uc_ctl(uc, UC_CTL_WRITE(UC_CTL_UC_USE_EXITS, 1), 1)
#define uc_ctl_exits_disable(uc)                                               \
    uc_ctl(uc, UC_CTL_WRITE(UC_CTL_UC_USE_EXITS, 1), 0)
#define uc_ctl_get_exits_cnt(uc, ptr)                                          \
    uc_ctl(uc, UC_CTL_READ(UC_CTL_UC_EXITS_CNT, 1), (ptr))
#define uc_ctl_get_exits(uc, buffer, len)                                      \
    uc_ctl(uc, UC_CTL_READ(UC_CTL_UC_EXITS, 2), (buffer), (len))
#define uc_ctl_set_exits(uc, buffer, len)                                      \
    uc_ctl(uc, UC_CTL_WRITE(UC_CTL_UC_EXITS, 2), (buffer), (len))
#define uc_ctl_get_cpu_model(uc, model)                                        \
    uc_ctl(uc, UC_CTL_READ(UC_CTL_CPU_MODEL, 1), (model))
#define uc_ctl_set_cpu_model(uc, model)                                        \
    uc_ctl(uc, UC_CTL_WRITE(UC_CTL_CPU_MODEL, 1), (model))
#define uc_ctl_remove_cache(uc, address, end)                                  \
    uc_ctl(uc, UC_CTL_WRITE(UC_CTL_TB_REMOVE_CACHE, 2), (address), (end))
#define uc_ctl_request_cache(uc, address, tb)                                  \
    uc_ctl(uc, UC_CTL_READ_WRITE(UC_CTL_TB_REQUEST_CACHE, 2), (address), (tb))

// Opaque storage for CPU context, used with uc_context_*()
struct uc_context;
typedef struct uc_context uc_context;

/*
 Return combined API version & major and minor version numbers.

 @major: major number of API version
 @minor: minor number of API version

 @return hexical number as (major << 8 | minor), which encodes both
     major & minor versions.
     NOTE: This returned value can be compared with version number made
     with macro UC_MAKE_VERSION

 For example, second API version would return 1 in @major, and 1 in @minor
 The return value would be 0x0101

 NOTE: if you only care about returned value, but not major and minor values,
 set both @major & @minor arguments to NULL.
*/
UNICORN_EXPORT
unsigned int uc_version(unsigned int *major, unsigned int *minor);

/*
 Determine if the given architecture is supported by this library.

 @arch: architecture type (UC_ARCH_*)

 @return True if this library supports the given arch.
*/
UNICORN_EXPORT
bool uc_arch_supported(uc_arch arch);

/*
 Create new instance of unicorn engine.

 @arch: architecture type (UC_ARCH_*)
 @mode: hardware mode. This is combined of UC_MODE_*
 @uc: pointer to uc_engine, which will be updated at return time

 @return UC_ERR_OK on success, or other value on failure (refer to uc_err enum
   for detailed error).
*/
UNICORN_EXPORT
uc_err uc_open(uc_arch arch, uc_mode mode, uc_engine **uc);

/*
 Close a Unicorn engine instance.
 NOTE: this must be called only when there is no longer any
 usage of @uc. This API releases some of @uc's cached memory, thus
 any use of the Unicorn API with @uc after it has been closed may
 crash your application. After this, @uc is invalid, and is no
 longer usable.

 @uc: pointer to a handle returned by uc_open()

 @return UC_ERR_OK on success, or other value on failure (refer to uc_err enum
   for detailed error).
*/
UNICORN_EXPORT
uc_err uc_close(uc_engine *uc);

/*
 Query internal status of engine.

 @uc: handle returned by uc_open()
 @type: query type. See uc_query_type

 @result: save the internal status queried

 @return: error code of uc_err enum type (UC_ERR_*, see above)
*/
UNICORN_EXPORT
uc_err uc_query(uc_engine *uc, uc_query_type type, size_t *result);

/*
 Control internal states of engine.

 Also see uc_ctl_* macro helpers for easy use.

 @uc: handle returned by uc_open()
 @control: the control type.
 @args: See uc_control_type for details about variadic arguments.

 @return: error code of uc_err enum type (UC_ERR_*, see above)
*/
UNICORN_EXPORT
uc_err uc_ctl(uc_engine *uc, uc_control_type control, ...);

/*
 Report the last error number when some API function fails.
 Like glibc's errno, uc_errno might not retain its old value once accessed.

 @uc: handle returned by uc_open()

 @return: error code of uc_err enum type (UC_ERR_*, see above)
*/
UNICORN_EXPORT
uc_err uc_errno(uc_engine *uc);

/*
 Return a string describing given error code.

 @code: error code (see UC_ERR_* above)

 @return: returns a pointer to a string that describes the error code
   passed in the argument @code
 */
UNICORN_EXPORT
const char *uc_strerror(uc_err code);

/*
 Write to register.

 @uc: handle returned by uc_open()
 @regid:  register ID that is to be modified.
 @value:  pointer to the value that will set to register @regid

 @return UC_ERR_OK on success, or other value on failure (refer to uc_err enum
   for detailed error).
*/
UNICORN_EXPORT
uc_err uc_reg_write(uc_engine *uc, int regid, const void *value);

/*
 Read register value.

 @uc: handle returned by uc_open()
 @regid:  register ID that is to be retrieved.
 @value:  pointer to a variable storing the register value.

 @return UC_ERR_OK on success, or other value on failure (refer to uc_err enum
   for detailed error).
*/
UNICORN_EXPORT
uc_err uc_reg_read(uc_engine *uc, int regid, void *value);

/*
 Write multiple register values.

 @uc: handle returned by uc_open()
 @rges:  array of register IDs to store
 @value: pointer to array of register values
 @count: length of both *regs and *vals

 @return UC_ERR_OK on success, or other value on failure (refer to uc_err enum
   for detailed error).
*/
UNICORN_EXPORT
uc_err uc_reg_write_batch(uc_engine *uc, int *regs, void *const *vals,
                          int count);

/*
 Read multiple register values.

 @uc: handle returned by uc_open()
 @rges:  array of register IDs to retrieve
 @value: pointer to array of values to hold registers
 @count: length of both *regs and *vals

 @return UC_ERR_OK on success, or other value on failure (refer to uc_err enum
   for detailed error).
*/
UNICORN_EXPORT
uc_err uc_reg_read_batch(uc_engine *uc, int *regs, void **vals, int count);

/*
 Write to a range of bytes in memory.

 @uc: handle returned by uc_open()
 @address: starting memory address of bytes to set.
 @bytes:   pointer to a variable containing data to be written to memory.
 @size:   size of memory to write to.

 NOTE: @bytes must be big enough to contain @size bytes.

 @return UC_ERR_OK on success, or other value on failure (refer to uc_err enum
   for detailed error).
*/
UNICORN_EXPORT
uc_err uc_mem_write(uc_engine *uc, uint64_t address, const void *bytes,
                    size_t size);

/*
 Read a range of bytes in memory.

 @uc: handle returned by uc_open()
 @address: starting memory address of bytes to get.
 @bytes:   pointer to a variable containing data copied from memory.
 @size:   size of memory to read.

 NOTE: @bytes must be big enough to contain @size bytes.

 @return UC_ERR_OK on success, or other value on failure (refer to uc_err enum
   for detailed error).
*/
UNICORN_EXPORT
uc_err uc_mem_read(uc_engine *uc, uint64_t address, void *bytes, size_t size);

/*
 Emulate machine code in a specific duration of time.

 @uc: handle returned by uc_open()
 @begin: address where emulation starts
 @until: address where emulation stops (i.e. when this address is hit)
 @timeout: duration to emulate the code (in microseconds). When this value is 0,
        we will emulate the code in infinite time, until the code is finished.
 @count: the number of instructions to be emulated. When this value is 0,
        we will emulate all the code available, until the code is finished.

 NOTE: The internal states of the engine is guranteed to be correct if and only
       if uc_emu_start returns without any errors or errors have been handled in
       the callbacks.

 @return UC_ERR_OK on success, or other value on failure (refer to uc_err enum
   for detailed error).
*/
UNICORN_EXPORT
uc_err uc_emu_start(uc_engine *uc, uint64_t begin, uint64_t until,
                    uint64_t timeout, size_t count);

/*
 Stop emulation (which was started by uc_emu_start() API.
 This is typically called from callback functions registered via tracing APIs.

 @uc: handle returned by uc_open()

 @return UC_ERR_OK on success, or other value on failure (refer to uc_err enum
   for detailed error).
*/
UNICORN_EXPORT
uc_err uc_emu_stop(uc_engine *uc);

/*
 Register callback for a hook event.
 The callback will be run when the hook event is hit.

 @uc: handle returned by uc_open()
 @hh: hook handle returned from this registration. To be used in uc_hook_del()
 API
 @type: hook type, refer to uc_hook_type enum
 @callback: callback to be run when instruction is hit
 @user_data: user-defined data. This will be passed to callback function in its
      last argument @user_data
 @begin: start address of the area where the callback is in effect (inclusive)
 @end: end address of the area where the callback is in effect (inclusive)
   NOTE 1: the callback is called only if related address is in range [@begin,
 @end] NOTE 2: if @begin > @end, callback is called whenever this hook type is
 triggered
 @...: variable arguments (depending on @type)
   NOTE: if @type = UC_HOOK_INSN, this is the instruction ID.
         currently, only x86 in, out, syscall, sysenter, cpuid are supported.
   NOTE: if @type = UC_HOOK_TCG_OPCODE, arguments are @opcode and @flags. See
 @uc_tcg_op_code and @uc_tcg_op_flag for details.

 @return UC_ERR_OK on success, or other value on failure (refer to uc_err enum
   for detailed error).
*/
UNICORN_EXPORT
uc_err uc_hook_add(uc_engine *uc, uc_hook *hh, int type, void *callback,
                   void *user_data, uint64_t begin, uint64_t end, ...);

/*
 Unregister (remove) a hook callback.
 This API removes the hook callback registered by uc_hook_add().
 NOTE: this should be called only when you no longer want to trace.
 After this, @hh is invalid, and no longer usable.

 @uc: handle returned by uc_open()
 @hh: handle returned by uc_hook_add()

 @return UC_ERR_OK on success, or other value on failure (refer to uc_err enum
   for detailed error).
*/
UNICORN_EXPORT
uc_err uc_hook_del(uc_engine *uc, uc_hook hh);

typedef enum uc_prot {
    UC_PROT_NONE = 0,
    UC_PROT_READ = 1,
    UC_PROT_WRITE = 2,
    UC_PROT_EXEC = 4,
    UC_PROT_ALL = 7,
} uc_prot;

/*
 Map memory in for emulation.
 This API adds a memory region that can be used by emulation.

 @uc: handle returned by uc_open()
 @address: starting address of the new memory region to be mapped in.
    This address must be aligned to 4KB, or this will return with UC_ERR_ARG
 error.
 @size: size of the new memory region to be mapped in.
    This size must be a multiple of 4KB, or this will return with UC_ERR_ARG
 error.
 @perms: Permissions for the newly mapped region.
    This must be some combination of UC_PROT_READ | UC_PROT_WRITE |
 UC_PROT_EXEC, or this will return with UC_ERR_ARG error.

 @return UC_ERR_OK on success, or other value on failure (refer to uc_err enum
   for detailed error).
*/
UNICORN_EXPORT
uc_err uc_mem_map(uc_engine *uc, uint64_t address, size_t size, uint32_t perms);

/*
 Map existing host memory in for emulation.
 This API adds a memory region that can be used by emulation.

 @uc: handle returned by uc_open()
 @address: starting address of the new memory region to be mapped in.
    This address must be aligned to 4KB, or this will return with UC_ERR_ARG
 error.
 @size: size of the new memory region to be mapped in.
    This size must be a multiple of 4KB, or this will return with UC_ERR_ARG
 error.
 @perms: Permissions for the newly mapped region.
    This must be some combination of UC_PROT_READ | UC_PROT_WRITE |
 UC_PROT_EXEC, or this will return with UC_ERR_ARG error.
 @ptr: pointer to host memory backing the newly mapped memory. This host memory
 is expected to be an equal or larger size than provided, and be mapped with at
    least PROT_READ | PROT_WRITE. If it is not, the resulting behavior is
 undefined.

 @return UC_ERR_OK on success, or other value on failure (refer to uc_err enum
   for detailed error).
*/
UNICORN_EXPORT
uc_err uc_mem_map_ptr(uc_engine *uc, uint64_t address, size_t size,
                      uint32_t perms, void *ptr);

/*
 Map MMIO in for emulation.
 This API adds a MMIO region that can be used by emulation.

 @uc: handle returned by uc_open()
 @address: starting address of the new MMIO region to be mapped in.
   This address must be aligned to 4KB, or this will return with UC_ERR_ARG
 error.
 @size: size of the new MMIO region to be mapped in.
   This size must be multiple of 4KB, or this will return with UC_ERR_ARG error.
 @read_cb: function for handling reads from this MMIO region.
 @user_data_read: user-defined data. This will be passed to @read_cb function in
 its last argument @user_data
 @write_cb: function for handling writes to this MMIO region.
 @user_data_write: user-defined data. This will be passed to @write_cb function
 in its last argument @user_data
 @return UC_ERR_OK on success, or other value on failure (refer to uc_err enum
   for detailed error).
 */
UNICORN_EXPORT
uc_err uc_mmio_map(uc_engine *uc, uint64_t address, size_t size,
                   uc_cb_mmio_read_t read_cb, void *user_data_read,
                   uc_cb_mmio_write_t write_cb, void *user_data_write);

/*
 Unmap a region of emulation memory.
 This API deletes a memory mapping from the emulation memory space.

 @uc: handle returned by uc_open()
 @address: starting address of the memory region to be unmapped.
    This address must be aligned to 4KB, or this will return with UC_ERR_ARG
 error.
 @size: size of the memory region to be modified.
    This size must be a multiple of 4KB, or this will return with UC_ERR_ARG
 error.

 @return UC_ERR_OK on success, or other value on failure (refer to uc_err enum
   for detailed error).
*/
UNICORN_EXPORT
uc_err uc_mem_unmap(uc_engine *uc, uint64_t address, size_t size);

/*
 Set memory permissions for emulation memory.
 This API changes permissions on an existing memory region.

 @uc: handle returned by uc_open()
 @address: starting address of the memory region to be modified.
    This address must be aligned to 4KB, or this will return with UC_ERR_ARG
 error.
 @size: size of the memory region to be modified.
    This size must be a multiple of 4KB, or this will return with UC_ERR_ARG
 error.
 @perms: New permissions for the mapped region.
    This must be some combination of UC_PROT_READ | UC_PROT_WRITE |
 UC_PROT_EXEC, or this will return with UC_ERR_ARG error.

 @return UC_ERR_OK on success, or other value on failure (refer to uc_err enum
   for detailed error).
*/
UNICORN_EXPORT
uc_err uc_mem_protect(uc_engine *uc, uint64_t address, size_t size,
                      uint32_t perms);

/*
 Retrieve all memory regions mapped by uc_mem_map() and uc_mem_map_ptr()
 This API allocates memory for @regions, and user must free this memory later
 by uc_free() to avoid leaking memory.
 NOTE: memory regions may be split by uc_mem_unmap()

 @uc: handle returned by uc_open()
 @regions: pointer to an array of uc_mem_region struct. This is allocated by
   Unicorn, and must be freed by user later with uc_free()
 @count: pointer to number of struct uc_mem_region contained in @regions

 @return UC_ERR_OK on success, or other value on failure (refer to uc_err enum
   for detailed error).
*/
UNICORN_EXPORT
uc_err uc_mem_regions(uc_engine *uc, uc_mem_region **regions, uint32_t *count);

/*
 Allocate a region that can be used with uc_context_{save,restore} to perform
 quick save/rollback of the CPU context, which includes registers and some
 internal metadata. Contexts may not be shared across engine instances with
 differing arches or modes.

 @uc: handle returned by uc_open()
 @context: pointer to a uc_context*. This will be updated with the pointer to
   the new context on successful return of this function.
   Later, this allocated memory must be freed with uc_context_free().

 @return UC_ERR_OK on success, or other value on failure (refer to uc_err enum
   for detailed error).
*/
UNICORN_EXPORT
uc_err uc_context_alloc(uc_engine *uc, uc_context **context);

/*
 Free the memory allocated by uc_mem_regions.
 WARNING: After Unicorn 1.0.1rc5, the memory allocated by uc_context_alloc
 should be freed by uc_context_free(). Calling uc_free() may still work, but
 the result is **undefined**.

 @mem: memory allocated by uc_mem_regions (returned in *regions).

 @return UC_ERR_OK on success, or other value on failure (refer to uc_err enum
   for detailed error).
*/
UNICORN_EXPORT
uc_err uc_free(void *mem);

/*
 Save a copy of the internal CPU context.
 This API should be used to efficiently make or update a saved copy of the
 internal CPU state.

 @uc: handle returned by uc_open()
 @context: handle returned by uc_context_alloc()

 @return UC_ERR_OK on success, or other value on failure (refer to uc_err enum
   for detailed error).
*/
UNICORN_EXPORT
uc_err uc_context_save(uc_engine *uc, uc_context *context);

/*
 Write value to a register of a context.

 @ctx: handle returned by uc_context_alloc()
 @regid:  register ID that is to be modified.
 @value:  pointer to the value that will set to register @regid

 @return UC_ERR_OK on success, or other value on failure (refer to uc_err enum
   for detailed error).
*/
UNICORN_EXPORT
uc_err uc_context_reg_write(uc_context *ctx, int regid, const void *value);

/*
 Read register value from a context.

 @ctx: handle returned by uc_context_alloc()
 @regid:  register ID that is to be retrieved.
 @value:  pointer to a variable storing the register value.

 @return UC_ERR_OK on success, or other value on failure (refer to uc_err enum
   for detailed error).
*/
UNICORN_EXPORT
uc_err uc_context_reg_read(uc_context *ctx, int regid, void *value);

/*
 Write multiple register values to registers of a context.

 @ctx: handle returned by uc_context_alloc()
 @regs:  array of register IDs to store
 @value: pointer to array of register values
 @count: length of both *regs and *vals

 @return UC_ERR_OK on success, or other value on failure (refer to uc_err enum
   for detailed error).
*/
UNICORN_EXPORT
uc_err uc_context_reg_write_batch(uc_context *ctx, int *regs, void *const *vals,
                                  int count);

/*
 Read multiple register values from a context.

 @ctx: handle returned by uc_context_alloc()
 @regs:  array of register IDs to retrieve
 @value: pointer to array of values to hold registers
 @count: length of both *regs and *vals

 @return UC_ERR_OK on success, or other value on failure (refer to uc_err enum
   for detailed error).
*/
UNICORN_EXPORT
uc_err uc_context_reg_read_batch(uc_context *ctx, int *regs, void **vals,
                                 int count);

/*
 Restore the current CPU context from a saved copy.
 This API should be used to roll the CPU context back to a previous
 state saved by uc_context_save().

 @uc: handle returned by uc_open()
 @context: handle returned by uc_context_alloc that has been used with
 uc_context_save

 @return UC_ERR_OK on success, or other value on failure (refer to uc_err enum
   for detailed error).
*/
UNICORN_EXPORT
uc_err uc_context_restore(uc_engine *uc, uc_context *context);

/*
  Return the size needed to store the cpu context. Can be used to allocate a
  buffer to contain the cpu context and directly call uc_context_save.

  @uc: handle returned by uc_open()

  @return the size for needed to store the cpu context as as size_t.
*/
UNICORN_EXPORT
size_t uc_context_size(uc_engine *uc);

/*
  Free the context allocated by uc_context_alloc().

  @context: handle returned by uc_context_alloc()

  @return UC_ERR_OK on success, or other value on failure (refer to uc_err enum
   for detailed error).
*/
UNICORN_EXPORT
uc_err uc_context_free(uc_context *context);

#ifdef __cplusplus
}
#endif

#endif<|MERGE_RESOLUTION|>--- conflicted
+++ resolved
@@ -94,7 +94,6 @@
 
 // Architecture type
 typedef enum uc_arch {
-<<<<<<< HEAD
     UC_ARCH_ARM = 1, // ARM architecture (including Thumb, Thumb-2)
     UC_ARCH_ARM64,   // ARM-64, also called AArch64
     UC_ARCH_MIPS,    // Mips architecture
@@ -103,17 +102,7 @@
     UC_ARCH_SPARC,   // Sparc architecture
     UC_ARCH_M68K,    // M68K architecture
     UC_ARCH_RISCV,   // RISCV architecture
-=======
-    UC_ARCH_ARM = 1,    // ARM architecture (including Thumb, Thumb-2)
-    UC_ARCH_ARM64,      // ARM-64, also called AArch64
-    UC_ARCH_MIPS,       // Mips architecture
-    UC_ARCH_X86,        // X86 architecture (including x86 & x86-64)
-    UC_ARCH_PPC,        // PowerPC architecture
-    UC_ARCH_SPARC,      // Sparc architecture
-    UC_ARCH_M68K,       // M68K architecture
-    UC_ARCH_RISCV,      // RISCV architecture
-    UC_ARCH_S390X,      // S390X architecture
->>>>>>> 64da57ff
+    UC_ARCH_S390X,   // S390X architecture
     UC_ARCH_MAX,
 } uc_arch;
 
