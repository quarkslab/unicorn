#include <unicorn/unicorn.h>
#include <stdio.h>
#include <string.h>
#include <stdlib.h>

#define UC_BUG_WRITE_SIZE 128
#define UC_BUG_WRITE_ADDR 0x2000

int main()
{
    int size;
    uint8_t *buf;
    struct uc_struct *uc;

    uc_err err = uc_open (UC_ARCH_X86, UC_MODE_64, &uc);
    if (err) {
        fprintf (stderr, "Cannot initialize unicorn\n");
        return 1;
    }
    size = UC_BUG_WRITE_SIZE;
<<<<<<< HEAD
    if (!uc_mem_map(uc, UC_BUG_WRITE_ADDR, size)) {
        uc_mem_write(uc, UC_BUG_WRITE_ADDR,
            (const uint8_t*)"\xff\xff\xff\xff\xff\xff\xff\xff", 8);
=======
    if (!uc_mem_map (uh, UC_BUG_WRITE_ADDR, size, UC_PROT_ALL)) {
        uc_mem_write (uh, UC_BUG_WRITE_ADDR,
                (const uint8_t*)"\xff\xff\xff\xff\xff\xff\xff\xff", 8);
>>>>>>> c23d387e
    }
    err = uc_emu_start(uc, UC_BUG_WRITE_ADDR, UC_BUG_WRITE_ADDR+8, 0, 1);
    uc_close(uc);
    printf ("Error = %u (%s)\n", err, uc_strerror(err));
    return err? -1: 0;
}<|MERGE_RESOLUTION|>--- conflicted
+++ resolved
@@ -18,15 +18,9 @@
         return 1;
     }
     size = UC_BUG_WRITE_SIZE;
-<<<<<<< HEAD
-    if (!uc_mem_map(uc, UC_BUG_WRITE_ADDR, size)) {
-        uc_mem_write(uc, UC_BUG_WRITE_ADDR,
-            (const uint8_t*)"\xff\xff\xff\xff\xff\xff\xff\xff", 8);
-=======
-    if (!uc_mem_map (uh, UC_BUG_WRITE_ADDR, size, UC_PROT_ALL)) {
-        uc_mem_write (uh, UC_BUG_WRITE_ADDR,
+    if (!uc_mem_map (uc, UC_BUG_WRITE_ADDR, size, UC_PROT_ALL)) {
+        uc_mem_write (uc, UC_BUG_WRITE_ADDR,
                 (const uint8_t*)"\xff\xff\xff\xff\xff\xff\xff\xff", 8);
->>>>>>> c23d387e
     }
     err = uc_emu_start(uc, UC_BUG_WRITE_ADDR, UC_BUG_WRITE_ADDR+8, 0, 1);
     uc_close(uc);
