/*
Non-readable memory test case

Copyright(c) 2015 Chris Eagle

This program is free software; you can redistribute it and/or
modify it under the terms of the GNU General Public License
version 2 as published by the Free Software Foundation.

This program is distributed in the hope that it will be useful,
but WITHOUT ANY WARRANTY; without even the implied warranty of
MERCHANTABILITY or FITNESS FOR A PARTICULAR PURPOSE.  See the
GNU General Public License for more details.

You should have received a copy of the GNU General Public License
along with this program; if not, write to the Free Software
Foundation, Inc., 51 Franklin Street, Fifth Floor, Boston, MA  02110-1301, USA.

*/

#include <inttypes.h>
#include <string.h>
#include <unistd.h>

#include <unicorn/unicorn.h>

const uint8_t PROGRAM[] =  
   "\x8b\x1d\x00\x00\x30\x00\xa1\x00\x00\x40\x00";
// total size: 11 bytes

/*
bits 32

   mov ebx, [0x300000]
   mov eax, [0x400000]
*/

// callback for tracing memory access (READ or WRITE)
static bool hook_mem_invalid(ucengine *uc, uc_mem_type type,
        uint64_t address, int size, int64_t value, void *user_data)
{

    switch(type) {
        default:
            // return false to indicate we want to stop emulation
            return false;
        case UC_MEM_READ_NR:
            printf(">>> non-readable memory is being read at 0x%"PRIx64 ", data size = %u\n",
                   address, size);
            return false;
    }
}


int main(int argc, char **argv, char **envp)
{
    ucengine *uc;
<<<<<<< HEAD
    uc_hook_h trace1, trace2;
=======
    uchook trace1, trace2;
>>>>>>> 5f32e2c1
    uc_err err;
    uint32_t eax, ebx;
    
    printf("Memory protections test\n");

    // Initialize emulator in X86-32bit mode
    err = uc_open(UC_ARCH_X86, UC_MODE_32, &uc);
    if (err) {
        printf("Failed on uc_open() with error returned: %u\n", err);
        return 1;
    }

    uc_mem_map(uc, 0x100000, 0x1000, UC_PROT_READ);
    uc_mem_map(uc, 0x300000, 0x1000, UC_PROT_READ | UC_PROT_WRITE);
    uc_mem_map(uc, 0x400000, 0x1000, UC_PROT_WRITE);
    
    // write machine code to be emulated to memory
    if (uc_mem_write(uc, 0x100000, PROGRAM, sizeof(PROGRAM))) {
        printf("Failed to write emulation code to memory, quit!\n");
        return 2;
    } else {
        printf("Allowed to write to read only memory via uc_mem_write\n");
    }

    uc_mem_write(uc, 0x300000, (const uint8_t*)"\x41\x41\x41\x41", 4);
    uc_mem_write(uc, 0x400000, (const uint8_t*)"\x42\x42\x42\x42", 4);

    //uc_hook_add(uc, &trace2, UC_HOOK_CODE, hook_code, NULL, (uint64_t)0x400000, (uint64_t)0x400fff);

    // intercept invalid memory events
    uc_hook_add(uc, &trace1, UC_HOOK_MEM_INVALID, hook_mem_invalid, NULL);

    // emulate machine code in infinite time
    printf("BEGIN execution\n");
    err = uc_emu_start(uc, 0x100000, 0x100000 + sizeof(PROGRAM), 0, 2);
    if (err) {
        printf("Expected failure on uc_emu_start() with error returned %u: %s\n",
                err, uc_strerror(err));
    } else {
        printf("UNEXPECTED uc_emu_start returned UC_ERR_OK\n");
    }
    printf("END execution\n");

    uc_reg_read(uc, UC_X86_REG_EAX, &eax);
    printf("Final eax = 0x%x\n", eax);
    uc_reg_read(uc, UC_X86_REG_EBX, &ebx);
    printf("Final ebx = 0x%x\n", ebx);

    uc_close(uc);
    
    return 0;
}<|MERGE_RESOLUTION|>--- conflicted
+++ resolved
@@ -55,11 +55,7 @@
 int main(int argc, char **argv, char **envp)
 {
     ucengine *uc;
-<<<<<<< HEAD
-    uc_hook_h trace1, trace2;
-=======
     uchook trace1, trace2;
->>>>>>> 5f32e2c1
     uc_err err;
     uint32_t eax, ebx;
     
