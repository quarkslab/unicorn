--- conflicted
+++ resolved
@@ -39,11 +39,7 @@
    }
    fprintf(stderr, "ok %d - uc_open\n", count++);
 
-<<<<<<< HEAD
-   err = uc_mem_map(uc, 0x1000000, 4096);
-=======
-   err = uc_mem_map(u, 0x1000000, 4096, UC_PROT_ALL);
->>>>>>> c23d387e
+   err = uc_mem_map(uc, 0x1000000, 4096, UC_PROT_ALL);
    if (err != UC_ERR_OK) {
       fprintf(stderr, "not ok %d - %s\n", count++, uc_strerror(err));
       exit(0);
