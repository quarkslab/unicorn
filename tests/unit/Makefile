
CFLAGS += -Wall -Werror -Wno-unused-function -g
CFLAGS += -L ../../
CFLAGS += -lcmocka -lunicorn
CFLAGS += -I ../../include

<<<<<<< HEAD
ALL_TESTS = test_sanity test_x86 test_mem_map test_mem_map_ptr
=======
ALL_TESTS = test_sanity test_x86 test_mem_map test_mem_high
>>>>>>> 8d3265d9

.PHONY: all
all: ${ALL_TESTS}

.PHONY: clean
clean:
	rm -rf ${ALL_TESTS}

.PHONY: test
test: export LD_LIBRARY_PATH=../../
test: ${ALL_TESTS}
	./test_sanity
	./test_x86
	./test_mem_map

test_sanity: test_sanity.c
test_x86: test_x86.c
test_mem_map: test_mem_map.c
<<<<<<< HEAD
test_mem_map_ptr: test_mem_map_ptr.c
=======
test_mem_high: test_mem_high.c
>>>>>>> 8d3265d9

${ALL_TESTS}:
	gcc ${CFLAGS} -o $@ $^<|MERGE_RESOLUTION|>--- conflicted
+++ resolved
@@ -4,11 +4,7 @@
 CFLAGS += -lcmocka -lunicorn
 CFLAGS += -I ../../include
 
-<<<<<<< HEAD
-ALL_TESTS = test_sanity test_x86 test_mem_map test_mem_map_ptr
-=======
-ALL_TESTS = test_sanity test_x86 test_mem_map test_mem_high
->>>>>>> 8d3265d9
+ALL_TESTS = test_sanity test_x86 test_mem_map test_mem_high test_mem_map_ptr
 
 .PHONY: all
 all: ${ALL_TESTS}
@@ -27,11 +23,8 @@
 test_sanity: test_sanity.c
 test_x86: test_x86.c
 test_mem_map: test_mem_map.c
-<<<<<<< HEAD
 test_mem_map_ptr: test_mem_map_ptr.c
-=======
 test_mem_high: test_mem_high.c
->>>>>>> 8d3265d9
 
 ${ALL_TESTS}:
 	gcc ${CFLAGS} -o $@ $^