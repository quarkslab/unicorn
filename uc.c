--- conflicted
+++ resolved
@@ -642,14 +642,6 @@
     return UC_ERR_OK;
 }
 
-<<<<<<< HEAD
-UNICORN_EXPORT
-uc_err uc_mem_map(uch handle, uint64_t address, size_t size)
-{
-    //old api, maps RW by default
-    return uc_mem_map_ex(handle, address, size, UC_PROT_READ | UC_PROT_WRITE | UC_PROT_EXEC);
-}
-
 UNICORN_EXPORT
 uc_err uc_mem_protect(uch handle, uint64_t start, size_t block_size, uint32_t perms)
 {
@@ -734,8 +726,6 @@
     return UC_ERR_OK;
 }
 
-=======
->>>>>>> d725e5fe
 MemoryRegion *memory_mapping(struct uc_struct* uc, uint64_t address)
 {
     unsigned int i;
